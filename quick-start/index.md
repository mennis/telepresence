--- conflicted
+++ resolved
@@ -1,239 +1,7 @@
 ---
-   description: This is a simple 1, 2, 3 step approach to installing Ambassador with links to next steps.
+   description: Telepresence Quick Start.
 ---
 
 import TelepresenceQuickStartLanding from './TelepresenceQuickStartLanding'
 
-<<<<<<< HEAD
-<TelepresenceQuickStartLanding/>
-=======
-
-# Telepresence Quick Start - NodeJS
-
-<Alert severity="info">While Telepresence works with any language, this guide uses a sample app written in NodeJS. We have versions in <a href="qs-go/">Go</a>, <a href="qs-java/">Java</a>, <a href="qs-python/">Python (Flask)</a>, and <a href="qs-python-fastapi/">Python (FastAPI)</a> if you prefer.</Alert>
-
-## Prerequisites
-You’ll need `kubectl` installed and configured to use a Kubernetes cluster, preferably an empty test cluster.  You must have RBAC permissions in the cluster to create and update deployments and services.
-
-If you have used Telepresence previously, please first reset your Telepresence deployment with:
-`telepresence uninstall --everything`.
-
-## 1. Install the Telepresence CLI
-
-<QSTabs/>
-
-## 2. Test Telepresence
-
-Telepresence connects your local workstation to a remote Kubernetes cluster. 
-
-1. Connect to the cluster:  
-`telepresence connect`
-
-  ```
-  $ telepresence connect
-    
-    Launching Telepresence Daemon
-    ...
-    Connected to context default (https://<cluster-public-IP>)
-  ```
-
-  <Alert severity="info"> macOS users: If you receive an error when running Telepresence that the developer cannot be verified, open <b>System Preferences → Security & Privacy → General</b>. Click <b>Open Anyway</b> at the bottom to bypass the security block. Then retry the <code>telepresence connect</code> command.</Alert>
-
-2. Test that Telepresence is working properly by connecting to the Kubernetes API server:  
-`curl -ik https://kubernetes.default`
-
-  <Alert severity="info"><b>Didn't work?</b> Make sure you are using Telepresence 2.0.3 or greater, check with <code>telepresence version</code> and upgrade <a href="../../howtos/upgrading/">here</a> if needed.</Alert>
-
-  ```
-  $ curl -ik https://kubernetes.default
-    
-    HTTP/1.1 401 Unauthorized
-    Cache-Control: no-cache, private
-    Content-Type: application/json
-    Www-Authenticate: Basic realm="kubernetes-master"
-    Date: Tue, 09 Feb 2021 23:21:51 GMT
-    Content-Length: 165  
-    
-    {
-      "kind": "Status",
-      "apiVersion": "v1",
-      "metadata": {  
-    
-      },
-      "status": "Failure",
-      "message": "Unauthorized",
-      "reason": "Unauthorized",
-      "code": 401
-    }%  
-
-  ```
-<Alert severity="info">The 401 response is expected.  What's important is that you were able to contact the API.</Alert>
-
-<Alert severity="success"><b>Congratulations! You’ve just accessed your remote Kubernetes API server, as if you were on the same network!</b> With Telepresence, you’re able to use any tool that you have locally to connect to any service in the cluster.</Alert>
-
-## 3. Install a sample Node.js application
-
-Your local workstation may not have the compute or memory resources necessary to run all the services in a multi-service application. In this example, we’ll show you how Telepresence can give you a fast development loop, even in this situation.
-
-<Alert severity="info">While Telepresence works with any language, this guide uses a sample app written in NodeJS. We have versions in <a href="qs-go/">Go</a>, <a href="qs-java/">Java</a>, <a href="qs-python/">Python (Flask)</a>, and <a href="qs-python-fastapi/">Python (FastAPI)</a> if you prefer.</Alert>
-
-1. Start by installing a sample application that consists of multiple services:  
-`kubectl apply -f https://raw.githubusercontent.com/datawire/edgey-corp-nodejs/main/k8s-config/edgey-corp-web-app-no-mapping.yaml`
-
-  ```
-  $ kubectl apply -f https://raw.githubusercontent.com/datawire/edgey-corp-nodejs/main/k8s-config/edgey-corp-web-app-no-mapping.yaml
-    
-    deployment.apps/dataprocessingservice created
-    service/dataprocessingservice created
-    ...  
-
-  ```
-
-2. Give your cluster a few moments to deploy the sample application.
-
-  Use `kubectl get pods` to check the status of your pods:  
-
-  ```
-  $ kubectl get pods
-    
-    NAME                                         READY   STATUS    RESTARTS   AGE
-    verylargedatastore-855c8b8789-z8nhs          1/1     Running   0          78s
-    verylargejavaservice-7dfddbc95c-696br        1/1     Running   0          78s
-    dataprocessingservice-5f6bfdcf7b-qvd27       1/1     Running   0          79s
-  ```
-
-3. Once all the pods are in a `Running` state, go to the frontend service in your browser at [http://verylargejavaservice.default:8080](http://verylargejavaservice.default:8080).
-
-4. You should see the EdgyCorp WebApp with a <span style="color:green" class="bold">green</span> title and <span style="color:green" class="bold">green</span> pod in the diagram.
-
-<Alert severity="success"><b>Congratulations, you can now access services running in your cluster by name from your laptop!</b></Alert>
-
-## 4. Set up a local development environment
-You will now download the repo containing the services' code and run the DataProcessingService service locally. This version of the code has the UI color set to <span style="color:blue" class="bold">blue</span> instead of <span style="color:green" class="bold">green</span>.
-
-<Alert severity="info">Confirm first that nothing is running locally on port 3000! If <code>curl localhost:3000</code> returns <code>Connection refused</code> then you should be good to go.</Alert>
-
-1. Clone the web app’s GitHub repo:  
-`git clone https://github.com/datawire/edgey-corp-nodejs.git`
-
-  ```
-  $ git clone https://github.com/datawire/edgey-corp-nodejs.git
-    
-    Cloning into 'edgey-corp-nodejs'...
-    remote: Enumerating objects: 441, done.
-    ...
-  ```
-
-2. Change into the repo directory, then into DataProcessingService:  
-`cd edgey-corp-nodejs/DataProcessingService/`
-
-3. Install the dependencies and start the Node server:  
-`npm install && npm start`
-
-  ```
-  $ npm install && npm start
-    
-    ...
-    Welcome to the DataProcessingService!
-    { _: [] }
-    Server running on port 3000
-  ```
-
-  <Alert severity="info"><a href="https://nodejs.org/en/download/package-manager/">Install Node.js from here</a> if needed.</Alert>
-
-4. In a **new terminal window**, curl the service running locally to confirm it’s set to <span style="color:blue" class="bold">blue</span>:  
-`curl localhost:3000/color`
-
-  ```
-  $ curl localhost:3000/color
-    
-    “blue”
-  ```
-
-<Alert severity="success"><b>Victory, your local Node server is running a-ok!</b></Alert>
-
-## 5. Intercept all traffic to the service
-Next, we’ll create an intercept. An intercept is a rule that tells Telepresence where to send traffic. In this example, we will send all traffic destined for the DataProcessingService to the version of the DataProcessingService running locally instead: 
-
-1. Start the intercept with the `intercept` command, setting the service name and port:  
-`telepresence intercept dataprocessingservice --port 3000`
-
-  ```
-  $ telepresence intercept dataprocessingservice --port 3000
-    
-    Using deployment dataprocessingservice
-    intercepted
-        State       : ACTIVE
-        Destination : 127.0.0.1:3000
-        Intercepting: all connections
-  ```
-
-2. Go to the frontend service again in your browser. Since the service is now intercepted it can be reached directly by its service name at [http://verylargejavaservice:8080](http://verylargejavaservice:8080). You will now see the <span style="color:blue" class="bold">blue</span> elements in the app.  
-
-<Alert severity="info">See <a href="../reference/dns">this doc</a> for more information on how Telepresence resolves DNS.</Alert>
-
-<hr style="height:0px; visibility:hidden;" />
-
-<Alert severity="success"><b>The frontend’s request to DataProcessingService is being intercepted and rerouted to the Node server on your laptop!</b></Alert>
-
-## 6. Make a code change
-We’ve now set up a local development environment for the DataProcessingService, and we’ve created an intercept that sends traffic in the cluster to our local environment. We can now combine these two concepts to show how we can quickly make and test changes.
-
-1. Open `edgey-corp-nodejs/DataProcessingService/app.js` in your editor and change line 6 from `blue` to `orange`. Save the file and the Node server will auto reload.
-
-2. Now, visit [http://verylargejavaservice:8080](http://verylargejavaservice:8080) again in your browser. You will now see the orange elements in the application.
-
-<Alert severity="success"><b>We’ve just shown how we can edit code locally, and immediately see these changes in the cluster.</b> Normally, this process would require a container build, push to registry, and deploy. With Telepresence, these changes happen instantly.</Alert>
-
-## 7. Create a Preview URL
-Create preview URLs to do selective intercepts, meaning only traffic coming from the preview URL will be intercepted, so you can easily share the services you’re working on with your teammates.
-
-1. Clean up your previous intercept by removing it:  
-`telepresence leave dataprocessingservice`
-
-2. Login to Ambassador Cloud, a web interface for managing and sharing preview URLs:  
-`telepresence login`  
-
-  This opens your browser; login with your GitHub account and choose your org.  
-
-  ```
-  $ telepresence login
-    
-    Launching browser authentication flow...
-    <browser opens, login with GitHub>
-    Login successful.
-  ```
-
-3. Start the intercept again:  
-`telepresence intercept dataprocessingservice --port 3000`  
-  You will be asked for your ingress; specify the front end service: `verylargejavaservice.default`  
-  Then when asked for the port, type `8080`.  
-  Finally, type `n` for “Use TLS”.
-
-  ```
-    $ telepresence intercept dataprocessingservice --port 3000
-      
-      Confirm the ingress to use for preview URL access
-      Ingress service.namespace ? verylargejavaservice.default
-      Port ? 8080
-      Use TLS y/n ? n
-      Using deployment dataprocessingservice
-      intercepted
-          State       : ACTIVE
-          Destination : 127.0.0.1:3000
-          Intercepting: HTTP requests that match all of:
-            header("x-telepresence-intercept-id") ~= regexp("86cb4a70-c7e1-1138-89c2-d8fed7a46cae:dataprocessingservice")
-          Preview URL : https://<random-subdomain>.preview.edgestack.me  
-  ```
-
-4. Wait a moment for the intercept to start; it will also output a preview URL.  Go to this URL in your browser, it will be the <span style="color:orange" class="bold">orange</span> version of the app.
-
-5. Now go again to [http://verylargejavaservice:8080](http://verylargejavaservice:8080), it’s still <span style="color:green" class="bold">green</span>.
-
-Normal traffic coming to your app gets the <span style="color:green" class="bold">green</span> cluster service, but traffic coming from the preview URL goes to your laptop and gets the <span style="color:orange" class="bold">orange</span> local service!
-<Alert severity="success"><b>The Preview URL now shows exactly what is running on your local laptop -- in a way that can be securely shared with anyone you work with.</b></Alert>
-
-## <img class="os-logo" src="../../images/logo.png"/> What's Next?
-
-<QSCards/>
->>>>>>> 219f330d
+<TelepresenceQuickStartLanding/>